--- conflicted
+++ resolved
@@ -15,7 +15,6 @@
 #include "settings/settings_file.h"
 #include <zephyr.h>
 
-<<<<<<< HEAD
 #if USE_PARTITION_MANAGER
 
 #include <pm_config.h>
@@ -27,10 +26,8 @@
 #define FLASH_AREA_STORAGE_ID       DT_FLASH_AREA_STORAGE_ID
 
 #endif /* USE_PARTITION_MANAGER */
-=======
 
 bool settings_subsys_initialized;
->>>>>>> 8013277c
 
 void settings_init(void);
 
